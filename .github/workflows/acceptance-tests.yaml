--- conflicted
+++ resolved
@@ -31,16 +31,12 @@
       amalthea: ${{ steps.deploy-comment.outputs.amalthea}}
       amalthea-sessions: ${{ steps.deploy-comment.outputs.amalthea-sessions}}
       test-enabled: ${{ steps.deploy-comment.outputs.test-enabled}}
+      test-legacy-enabled: ${{ steps.deploy-comment.outputs.test-legacy-enabled}}
       extra-values: ${{ steps.deploy-comment.outputs.extra-values}}
     steps:
       - id: deploy-comment
-<<<<<<< HEAD
-        uses: SwissDataScienceCenter/renku-actions/check-pr-description@v1.14.1
-=======
         uses: SwissDataScienceCenter/renku-actions/check-pr-description@v1.16.0
->>>>>>> d4ef8087
         with:
-          string: /deploy
           pr_ref: ${{ github.event.number }}
 
   deploy-pr:
@@ -55,7 +51,10 @@
       url: https://renku-ci-gw-${{ github.event.number }}.dev.renku.ch
     steps:
       - uses: actions/checkout@v4
-<<<<<<< HEAD
+        with:
+          repository: SwissDataScienceCenter/renku
+          sparse-checkout: |
+            minimal-deployment
       - name: Find deplyoment url
         uses: peter-evans/find-comment@v3
         id: deploymentUrlMessage
@@ -72,25 +71,13 @@
           body: |
             You can access the deployment of this PR at https://renku-ci-gw-${{ github.event.number }}.dev.renku.ch
       - name: Build and deploy
-        uses: SwissDataScienceCenter/renku-actions/deploy-renku@v1.14.1
-=======
-        with:
-          repository: SwissDataScienceCenter/renku
-          sparse-checkout: |
-            minimal-deployment
-      - name: deploy-pr
         uses: SwissDataScienceCenter/renku-actions/deploy-renku@v1.16.0
->>>>>>> d4ef8087
         env:
           DOCKER_PASSWORD: ${{ secrets.RENKU_DOCKER_PASSWORD }}
           DOCKER_USERNAME: ${{ secrets.RENKU_DOCKER_USERNAME }}
           GITLAB_TOKEN: ${{ secrets.DEV_GITLAB_TOKEN }}
           KUBECONFIG: "${{ github.workspace }}/renkubot-kube.config"
-          RANCHER_DEV_API_ENDPOINT: ${{ secrets.RANCHER_DEV_API_ENDPOINT }}
-          RANCHER_PROJECT_ID: ${{ secrets.CI_RANCHER_PROJECT }}
-          RENKU_BOT_DEV_PASSWORD: ${{ secrets.RENKU_BOT_DEV_PASSWORD }}
           RENKU_RELEASE: renku-ci-gw-${{ github.event.number }}
-          RENKU_TESTS_ENABLED: true
           RENKU_VALUES_FILE: "${{ github.workspace }}/values.yaml"
           RENKU_VALUES: minimal-deployment/minimal-deployment-values.yaml
           RENKUBOT_KUBECONFIG: ${{ secrets.RENKUBOT_DEV_KUBECONFIG }}
@@ -111,7 +98,7 @@
     name: Legacy Cypress tests
     runs-on: ubuntu-24.04
     needs: [check-deploy, deploy-pr]
-    if: github.event.action != 'closed' && needs.check-deploy.outputs.pr-contains-string == 'true' && needs.check-deploy.outputs.test-enabled == 'true'
+    if: github.event.action != 'closed' && needs.check-deploy.outputs.pr-contains-string == 'true' && needs.check-deploy.outputs.test-legacy-enabled == 'true'
     strategy:
       fail-fast: false
       matrix:
@@ -123,29 +110,16 @@
           - useSession
           - checkWorkflows
           - rstudioSession
-          - dashboardV2
     steps:
-<<<<<<< HEAD
       - name: Extract Renku repository reference
         run: echo "RENKU_REFERENCE=`echo '${{ needs.check-deploy.outputs.renku }}' | cut -d'@' -f2`" >> $GITHUB_ENV
-      - uses: SwissDataScienceCenter/renku-actions/test-renku-cypress@v1.14.1
-=======
-      - uses: SwissDataScienceCenter/renku-actions/test-renku@v1.16.0
->>>>>>> d4ef8087
+      - uses: SwissDataScienceCenter/renku-actions/test-renku-cypress@v1.16.0
         with:
           e2e-target: ${{ matrix.tests }}
           renku-reference: ${{ env.RENKU_REFERENCE }}
           renku-release: renku-ci-gw-${{ github.event.number }}
-<<<<<<< HEAD
           test-user-password: ${{ secrets.RENKU_BOT_DEV_PASSWORD }}
     
-=======
-          gitlab-token: ${{ secrets.DEV_GITLAB_TOKEN }}
-          s3-results-access-key: ${{ secrets.ACCEPTANCE_TESTS_BUCKET_ACCESS_KEY }}
-          s3-results-secret-key: ${{ secrets.ACCEPTANCE_TESTS_BUCKET_SECRET_KEY }}
-          test-timeout-mins: 80
-
->>>>>>> d4ef8087
   cypress-acceptance-tests:
     name: Cypress tests
     runs-on: ubuntu-24.04
@@ -165,11 +139,7 @@
     steps:
       - name: Extract Renku repository reference
         run: echo "RENKU_REFERENCE=`echo '${{ needs.check-deploy.outputs.renku }}' | cut -d'@' -f2`" >> $GITHUB_ENV
-<<<<<<< HEAD
-      - uses: SwissDataScienceCenter/renku-actions/test-renku-cypress@v1.14.1
-=======
       - uses: SwissDataScienceCenter/renku-actions/test-renku-cypress@v1.16.0
->>>>>>> d4ef8087
         with:
           e2e-target: ${{ matrix.tests }}
           renku-reference: ${{ env.RENKU_REFERENCE }}
@@ -200,11 +170,7 @@
           body: |
             Tearing down the temporary RenkuLab deplyoment for this PR.
       - name: renku teardown
-<<<<<<< HEAD
-        uses: SwissDataScienceCenter/renku-actions/cleanup-renku-ci-deployments@v1.14.1
-=======
         uses: SwissDataScienceCenter/renku-actions/cleanup-renku-ci-deployments@v1.16.0
->>>>>>> d4ef8087
         env:
           HELM_RELEASE_REGEX: "^renku-ci-gw-${{ github.event.number }}$"
           GITLAB_TOKEN: ${{ secrets.DEV_GITLAB_TOKEN }}
