name: Acceptance tests

on:
  pull_request:
    types:
      - opened
      - edited
      - synchronize
      - reopened
      - closed

concurrency:
  group: ${{ github.workflow }}-${{ github.event.pull_request.number || github.ref }}
  cancel-in-progress: true

jobs:
  check-deploy:
    runs-on: ubuntu-22.04
    outputs:
      pr-contains-string: ${{ steps.deploy-comment.outputs.pr-contains-string }}
      renku: ${{ steps.deploy-comment.outputs.renku}}
      renku-core: ${{ steps.deploy-comment.outputs.renku-core}}
      renku-graph: ${{ steps.deploy-comment.outputs.renku-graph}}
      renku-notebooks: ${{ steps.deploy-comment.outputs.renku-notebooks}}
      renku-ui: ${{ steps.deploy-comment.outputs.renku-ui}}
      test-enabled: ${{ steps.deploy-comment.outputs.test-enabled}}
      extra-values: ${{ steps.deploy-comment.outputs.extra-values}}
    steps:
      - id: deploy-comment
<<<<<<< HEAD
        uses: SwissDataScienceCenter/renku-actions/check-pr-description@v1.10.0
=======
        uses: SwissDataScienceCenter/renku-actions/check-pr-description@v1.11.3
>>>>>>> 4d8f1617
        with:
          string: /deploy
          pr_ref: ${{ github.event.number }}

  deploy-pr:
    needs: check-deploy
    if: github.event.action != 'closed' && needs.check-deploy.outputs.pr-contains-string == 'true'
    runs-on: ubuntu-22.04
    environment:
      name: renku-ci-gw-${{ github.event.number }}
    steps:
      - name: deploy-pr
<<<<<<< HEAD
        uses: SwissDataScienceCenter/renku-actions/deploy-renku@v1.10.0
=======
        uses: SwissDataScienceCenter/renku-actions/deploy-renku@v1.11.3
>>>>>>> 4d8f1617
        env:
          DOCKER_PASSWORD: ${{ secrets.RENKU_DOCKER_PASSWORD }}
          DOCKER_USERNAME: ${{ secrets.RENKU_DOCKER_USERNAME }}
          GITLAB_TOKEN: ${{ secrets.DEV_GITLAB_TOKEN }}
          KUBECONFIG: "${{ github.workspace }}/renkubot-kube.config"
          RANCHER_PROJECT_ID: ${{ secrets.CI_RANCHER_PROJECT }}
          RENKU_RELEASE: renku-ci-gw-${{ github.event.number }}
          RENKU_VALUES_FILE: "${{ github.workspace }}/values.yaml"
          RENKU_VALUES: ${{ secrets.COMBINED_CHARTS_CI_RENKU_VALUES }}
          RENKUBOT_KUBECONFIG: ${{ secrets.RENKUBOT_DEV_KUBECONFIG }}
          RENKUBOT_RANCHER_BEARER_TOKEN: ${{ secrets.RENKUBOT_RANCHER_BEARER_TOKEN }}
          RANCHER_DEV_API_ENDPOINT: ${{ secrets.RANCHER_DEV_API_ENDPOINT }}
          RENKU_BOT_DEV_PASSWORD: ${{ secrets.RENKU_BOT_DEV_PASSWORD }}
          RENKU_ANONYMOUS_SESSIONS: true
          RENKU_TESTS_ENABLED: true
          TEST_ARTIFACTS_PATH: "tests-artifacts-${{ github.sha }}"
          renku_gateway: "@${{ github.head_ref }}"
          renku: "${{ needs.check-deploy.outputs.renku }}"
          renku_core: "${{ needs.check-deploy.outputs.renku-core }}"
          renku_graph: "${{ needs.check-deploy.outputs.renku-graph }}"
          renku_notebooks: "${{ needs.check-deploy.outputs.renku-notebooks }}"
          renku_ui: "${{ needs.check-deploy.outputs.renku-ui }}"
          extra_values: "${{ needs.check-deploy.outputs.extra-values }}"
      - name: Check existing renkubot comment
        uses: peter-evans/find-comment@v1
        id: findcomment
        with:
          issue-number: ${{ github.event.pull_request.number }}
          comment-author: "RenkuBot"
          body-includes: "You can access the deployment of this PR at"
      - name: Create comment pre deploy
        if: steps.findcomment.outputs.comment-id == 0
        uses: peter-evans/create-or-update-comment@v1
        with:
          token: ${{ secrets.RENKUBOT_GITHUB_TOKEN }}
          issue-number: ${{ github.event.pull_request.number }}
          body: |
            You can access the deployment of this PR at https://renku-ci-gw-${{ github.event.number }}.dev.renku.ch

  selenium-acceptance-tests:
    needs: [check-deploy, deploy-pr]
    runs-on: ubuntu-22.04
    if: github.event.action != 'closed' && needs.check-deploy.outputs.pr-contains-string == 'true' && needs.check-deploy.outputs.test-enabled == 'true'
    steps:
<<<<<<< HEAD
      - uses: SwissDataScienceCenter/renku-actions/test-renku@v1.10.0
=======
      - uses: SwissDataScienceCenter/renku-actions/test-renku@v1.11.3
>>>>>>> 4d8f1617
        with:
          kubeconfig: ${{ secrets.RENKUBOT_DEV_KUBECONFIG }}
          renku-release: renku-ci-gw-${{ github.event.number }}
          gitlab-token: ${{ secrets.DEV_GITLAB_TOKEN }}
          s3-results-access-key: ${{ secrets.ACCEPTANCE_TESTS_BUCKET_ACCESS_KEY }}
          s3-results-secret-key: ${{ secrets.ACCEPTANCE_TESTS_BUCKET_SECRET_KEY }}
          test-timeout-mins: 80
    
  cypress-acceptance-tests:
    needs: [check-deploy, deploy-pr]
    if: github.event.action != 'closed' && needs.check-deploy.outputs.pr-contains-string == 'true' && needs.check-deploy.outputs.test-enabled == 'true'
    runs-on: ubuntu-22.04

    strategy:
      fail-fast: false
      max-parallel: 1
      matrix:
        tests:
          - publicProject
          - privateProject
          - updateProjects
          - testDatasets
          - useSession
          - checkWorkflows

    steps:
      - name: Extract Renku repository reference
        run: echo "RENKU_REFERENCE=`echo '${{ needs.check-deploy.outputs.renku }}' | cut -d'@' -f2`" >> $GITHUB_ENV
<<<<<<< HEAD
      - uses: SwissDataScienceCenter/renku-actions/test-renku-cypress@v1.10.0
=======
      - uses: SwissDataScienceCenter/renku-actions/test-renku-cypress@v1.11.3
>>>>>>> 4d8f1617
        with:
          e2e-target: ${{ matrix.tests }}
          renku-reference: ${{ env.RENKU_REFERENCE }}
          renku-release: renku-ci-gw-${{ github.event.number }}
          test-user-password: ${{ secrets.RENKU_BOT_DEV_PASSWORD }}

  cleanup:
    if: github.event.action == 'closed'
    runs-on: ubuntu-22.04
    steps:
      - uses: actions/checkout@v2
      - name: renku teardown
<<<<<<< HEAD
        uses: SwissDataScienceCenter/renku-actions/cleanup-renku-ci-deployments@v1.10.0
=======
        uses: SwissDataScienceCenter/renku-actions/cleanup-renku-ci-deployments@v1.11.3
>>>>>>> 4d8f1617
        env:
          HELM_RELEASE_REGEX: "^renku-ci-gw-${{ github.event.number }}$"
          GITLAB_TOKEN: ${{ secrets.DEV_GITLAB_TOKEN }}
          RENKUBOT_KUBECONFIG: ${{ secrets.RENKUBOT_DEV_KUBECONFIG }}
          MAX_AGE_SECONDS: 0
          DELETE_NAMESPACE: "true"<|MERGE_RESOLUTION|>--- conflicted
+++ resolved
@@ -27,11 +27,7 @@
       extra-values: ${{ steps.deploy-comment.outputs.extra-values}}
     steps:
       - id: deploy-comment
-<<<<<<< HEAD
-        uses: SwissDataScienceCenter/renku-actions/check-pr-description@v1.10.0
-=======
         uses: SwissDataScienceCenter/renku-actions/check-pr-description@v1.11.3
->>>>>>> 4d8f1617
         with:
           string: /deploy
           pr_ref: ${{ github.event.number }}
@@ -44,11 +40,7 @@
       name: renku-ci-gw-${{ github.event.number }}
     steps:
       - name: deploy-pr
-<<<<<<< HEAD
-        uses: SwissDataScienceCenter/renku-actions/deploy-renku@v1.10.0
-=======
         uses: SwissDataScienceCenter/renku-actions/deploy-renku@v1.11.3
->>>>>>> 4d8f1617
         env:
           DOCKER_PASSWORD: ${{ secrets.RENKU_DOCKER_PASSWORD }}
           DOCKER_USERNAME: ${{ secrets.RENKU_DOCKER_USERNAME }}
@@ -93,11 +85,7 @@
     runs-on: ubuntu-22.04
     if: github.event.action != 'closed' && needs.check-deploy.outputs.pr-contains-string == 'true' && needs.check-deploy.outputs.test-enabled == 'true'
     steps:
-<<<<<<< HEAD
-      - uses: SwissDataScienceCenter/renku-actions/test-renku@v1.10.0
-=======
       - uses: SwissDataScienceCenter/renku-actions/test-renku@v1.11.3
->>>>>>> 4d8f1617
         with:
           kubeconfig: ${{ secrets.RENKUBOT_DEV_KUBECONFIG }}
           renku-release: renku-ci-gw-${{ github.event.number }}
@@ -126,11 +114,7 @@
     steps:
       - name: Extract Renku repository reference
         run: echo "RENKU_REFERENCE=`echo '${{ needs.check-deploy.outputs.renku }}' | cut -d'@' -f2`" >> $GITHUB_ENV
-<<<<<<< HEAD
-      - uses: SwissDataScienceCenter/renku-actions/test-renku-cypress@v1.10.0
-=======
       - uses: SwissDataScienceCenter/renku-actions/test-renku-cypress@v1.11.3
->>>>>>> 4d8f1617
         with:
           e2e-target: ${{ matrix.tests }}
           renku-reference: ${{ env.RENKU_REFERENCE }}
@@ -143,11 +127,7 @@
     steps:
       - uses: actions/checkout@v2
       - name: renku teardown
-<<<<<<< HEAD
-        uses: SwissDataScienceCenter/renku-actions/cleanup-renku-ci-deployments@v1.10.0
-=======
         uses: SwissDataScienceCenter/renku-actions/cleanup-renku-ci-deployments@v1.11.3
->>>>>>> 4d8f1617
         env:
           HELM_RELEASE_REGEX: "^renku-ci-gw-${{ github.event.number }}$"
           GITLAB_TOKEN: ${{ secrets.DEV_GITLAB_TOKEN }}
