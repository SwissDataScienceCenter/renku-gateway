--- conflicted
+++ resolved
@@ -36,40 +36,13 @@
           go-version: 1.19
       - name: Test
         run: |
-          go test -timeout 300s -p 1 -v github.com/SwissDataScienceCenter/renku-gateway/cmd/revproxy github.com/SwissDataScienceCenter/renku-gateway/internal/stickysessions 
+          go test -timeout 300s -p 1 -v github.com/SwissDataScienceCenter/renku-gateway/cmd/revproxy github.com/SwissDataScienceCenter/renku-gateway/internal/stickysessions
 
-<<<<<<< HEAD
-  test-chart:
+  publish-images:
+    runs-on: ubuntu-latest
     needs: 
       - test
       - test-revproxy
-    runs-on: ubuntu-latest
-    steps:
-      - uses: actions/checkout@master
-      - uses: actions/setup-python@v1
-        with:
-          python-version: 3.7
-      - name: Install helm
-        uses: azure/setup-helm@v1
-        with:
-          version: "3.8.0"
-      - name: Test chart
-        run: |
-          helm repo add renku https://swissdatasciencecenter.github.io/helm-charts/
-          helm dep update helm-chart/renku-gateway
-          helm lint helm-chart/renku-gateway --set oidcClientSecret=foo,gitlabClientSecret=bar,secretKey=foobar,cliClientSecret=barfoo,global.redis.host=test,global.core.versions.latest.name=v10,global.core.versions.latest.prefix=10
-      - name: Build chart and images
-        run: |
-          python -m pip install --upgrade pip poetry
-          poetry install
-          poetry run chartpress
-
-  publish-chart:
-=======
-  publish-images:
->>>>>>> ffde5d48
-    runs-on: ubuntu-latest
-    needs: test
     if: "startsWith(github.ref, 'refs/tags/')"
     steps:
       - uses: actions/checkout@v2
