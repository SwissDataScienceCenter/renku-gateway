--- conflicted
+++ resolved
@@ -1,4 +1,3 @@
-<<<<<<< HEAD
 FROM golang:1.21.6-alpine3.19 as builder
 WORKDIR /src
 COPY go.mod go.sum ./
@@ -10,28 +9,4 @@
 FROM alpine:3.19
 USER 1000:1000
 COPY --from=builder /gateway /gateway
-ENTRYPOINT [ "/gateway" ]
-=======
-FROM python:3.11-slim-bookworm as builder
-WORKDIR /code
-RUN pip install --upgrade pip && \
-    pip install poetry && \
-    virtualenv .venv
-COPY pyproject.toml poetry.lock ./
-RUN poetry install --without dev --no-root
-COPY app ./app
-RUN poetry install --without dev
-
-FROM python:3.11-slim-bookworm
-WORKDIR /code
-ENV TINI_VERSION v0.19.0
-ADD https://github.com/krallin/tini/releases/download/${TINI_VERSION}/tini /tini
-RUN chmod a+x /tini && \
-    addgroup renku --gid 1000 && \
-    adduser renku --uid 1000 --gid 1000
-COPY --chown=1000:1000 --from=builder /code/.venv .venv
-COPY --chown=1000:1000 --from=builder /code/app app
-USER 1000:1000
-ENTRYPOINT [ "/tini", "-g", "--", "./.venv/bin/gunicorn", "-b", "0.0.0.0:5000", "app:app" ]
-EXPOSE 5000
->>>>>>> cb239496
+ENTRYPOINT [ "/gateway" ]