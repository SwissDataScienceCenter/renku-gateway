PKG_NAME=github.com/SwissDataScienceCenter/renku-gateway

<<<<<<< HEAD
.PHONY: build clean lint format test

build:
	go build -o ./build/revproxy ${PKG_NAME}/cmd/revproxy
	go build -o ./build/login ${PKG_NAME}/cmd/login

clean:
	go clean
	go clean -testcache
	rm -f build/*

lint:
	golangci-lint run --config .golangci.yaml

format:
	go fmt
	golines . -w --max-len=120 --base-formatter=gofmt --ignore-generated --shorten-comments

test:
	go test -vet=all -race -cover -p 1 ./... 

openapi:
	oapi-codegen -generate types,server,spec -package login apispec.yaml > internal/login/spec.gen.go
=======
auth_tests:
	poetry run flake8 -v
	poetry run pytest

revproxy_tests:
	go test -timeout 300s -p 1 -v github.com/SwissDataScienceCenter/renku-gateway/cmd/revproxy github.com/SwissDataScienceCenter/renku-gateway/internal/stickysessions
>>>>>>> cb239496
<|MERGE_RESOLUTION|>--- conflicted
+++ resolved
@@ -1,34 +1,17 @@
 PKG_NAME=github.com/SwissDataScienceCenter/renku-gateway
 
-<<<<<<< HEAD
-.PHONY: build clean lint format test
+.PHONY: build clean test
 
 build:
-	go build -o ./build/revproxy ${PKG_NAME}/cmd/revproxy
-	go build -o ./build/login ${PKG_NAME}/cmd/login
+	go build -o gateway github.com/SwissDataScienceCenter/renku-gateway/cmd/gateway 
 
 clean:
 	go clean
 	go clean -testcache
 	rm -f build/*
 
-lint:
-	golangci-lint run --config .golangci.yaml
-
-format:
-	go fmt
-	golines . -w --max-len=120 --base-formatter=gofmt --ignore-generated --shorten-comments
-
 test:
 	go test -vet=all -race -cover -p 1 ./... 
 
 openapi:
-	oapi-codegen -generate types,server,spec -package login apispec.yaml > internal/login/spec.gen.go
-=======
-auth_tests:
-	poetry run flake8 -v
-	poetry run pytest
-
-revproxy_tests:
-	go test -timeout 300s -p 1 -v github.com/SwissDataScienceCenter/renku-gateway/cmd/revproxy github.com/SwissDataScienceCenter/renku-gateway/internal/stickysessions
->>>>>>> cb239496
+	oapi-codegen -generate types,server,spec -package login apispec.yaml > internal/login/spec.gen.go