--- conflicted
+++ resolved
@@ -92,32 +92,6 @@
         },
         "cryptography": {
             "hashes": [
-<<<<<<< HEAD
-                "sha256:21b47c59fcb1c36f1113f3709d37935368e34815ea1d7073862e92f810dc7499",
-                "sha256:451cdf60be4dafb6a3b78802006a020e6cd709c22d240f94f7a0696240a17154",
-                "sha256:4549b137d8cbe3c2eadfa56c0c858b78acbeff956bd461e40000b2164d9167c6",
-                "sha256:48ee615a779ffa749d7d50c291761dc921d93d7cf203dca2db663b4f193f0e49",
-                "sha256:559d622aef2a2dff98a892eef321433ba5bc55b2485220a8ca289c1ecc2bd54f",
-                "sha256:5d52c72449bb02dd45a773a203196e6d4fae34e158769c896012401f33064396",
-                "sha256:65beb15e7f9c16e15934569d29fb4def74ea1469d8781f6b3507ab896d6d8719",
-                "sha256:680da076cad81cdf5ffcac50c477b6790be81768d30f9da9e01960c4b18a66db",
-                "sha256:762bc5a0df03c51ee3f09c621e1cee64e3a079a2b5020de82f1613873d79ee70",
-                "sha256:89aceb31cd5f9fc2449fe8cf3810797ca52b65f1489002d58fe190bfb265c536",
-                "sha256:983c0c3de4cb9fcba68fd3f45ed846eb86a2a8b8d8bc5bb18364c4d00b3c61fe",
-                "sha256:99d4984aabd4c7182050bca76176ce2dbc9fa9748afe583a7865c12954d714ba",
-                "sha256:9d9fc6a16357965d282dd4ab6531013935425d0dc4950df2e0cf2a1b1ac1017d",
-                "sha256:a7597ffc67987b37b12e09c029bd1dc43965f75d328076ae85721b84046e9ca7",
-                "sha256:ab010e461bb6b444eaf7f8c813bb716be2d78ab786103f9608ffd37a4bd7d490",
-                "sha256:b12e715c10a13ca1bd27fbceed9adc8c5ff640f8e1f7ea76416352de703523c8",
-                "sha256:b2bded09c578d19e08bd2c5bb8fed7f103e089752c9cf7ca7ca7de522326e921",
-                "sha256:b372026ebf32fe2523159f27d9f0e9f485092e43b00a5adacf732192a70ba118",
-                "sha256:cb179acdd4ae1e4a5a160d80b87841b3d0e0be84af46c7bb2cd7ece57a39c4ba",
-                "sha256:e97a3b627e3cb63c415a16245d6cef2139cca18bb1183d1b9375a1c14e83f3b3",
-                "sha256:f0e099fc4cc697450c3dd4031791559692dd941a95254cb9aeded66a7aa8b9bc",
-                "sha256:f99317a0fa2e49917689b8cf977510addcfaaab769b3f899b9c481bbd76730c2"
-            ],
-            "version": "==3.1.1"
-=======
                 "sha256:22f8251f68953553af4f9c11ec5f191198bc96cff9f0ac5dd5ff94daede0ee6d",
                 "sha256:284e275e3c099a80831f9898fb5c9559120d27675c3521278faba54e584a7832",
                 "sha256:3e17d02941c0f169c5b877597ca8be895fca0e5e3eb882526a74aa4804380a98",
@@ -143,7 +117,6 @@
             ],
             "index": "pypi",
             "version": "==3.2"
->>>>>>> 544f47bf
         },
         "defusedxml": {
             "hashes": [
@@ -435,19 +408,11 @@
                 "flask"
             ],
             "hashes": [
-<<<<<<< HEAD
-                "sha256:0eea248408d36e8e7037c7b73827bea20b13a4375bf1719c406cae6fcbc094e3",
-                "sha256:5cf36eb6b1dc62d55f3c64289792cbaebc8ffa5a9da14474f49b46d20caa7fc8"
-            ],
-            "index": "pypi",
-            "version": "==0.19.1"
-=======
                 "sha256:1d91a0059d2d8bb980bec169578035c2f2d4b93cd8a4fb5b85c81904d33e221a",
                 "sha256:6222cf623e404c3e62b8e0e81c6db866ac2d12a663b7c1f7963350e3f397522a"
             ],
             "index": "pypi",
             "version": "==0.18.0"
->>>>>>> 544f47bf
         },
         "simplekv": {
             "hashes": [
@@ -841,37 +806,6 @@
         },
         "regex": {
             "hashes": [
-<<<<<<< HEAD
-                "sha256:02686a2f0b1a4be0facdd0d3ad4dc6c23acaa0f38fb5470d892ae88584ba705c",
-                "sha256:137da580d1e6302484be3ef41d72cf5c3ad22a076070051b7449c0e13ab2c482",
-                "sha256:20cdd7e1736f4f61a5161aa30d05ac108ab8efc3133df5eb70fe1e6a23ea1ca6",
-                "sha256:25991861c6fef1e5fd0a01283cf5658c5e7f7aa644128e85243bc75304e91530",
-                "sha256:26b85672275d8c7a9d4ff93dbc4954f5146efdb2ecec89ad1de49439984dea14",
-                "sha256:2f60ba5c33f00ce9be29a140e6f812e39880df8ba9cb92ad333f0016dbc30306",
-                "sha256:3dd952f3f8dc01b72c0cf05b3631e05c50ac65ddd2afdf26551638e97502107b",
-                "sha256:578ac6379e65eb8e6a85299b306c966c852712c834dc7eef0ba78d07a828f67b",
-                "sha256:5d4a3221f37520bb337b64a0632716e61b26c8ae6aaffceeeb7ad69c009c404b",
-                "sha256:608d6c05452c0e6cc49d4d7407b4767963f19c4d2230fa70b7201732eedc84f2",
-                "sha256:65b6b018b07e9b3b6a05c2c3bb7710ed66132b4df41926c243887c4f1ff303d5",
-                "sha256:698f8a5a2815e1663d9895830a063098ae2f8f2655ae4fdc5dfa2b1f52b90087",
-                "sha256:6c72adb85adecd4522a488a751e465842cdd2a5606b65464b9168bf029a54272",
-                "sha256:6d4cdb6c20e752426b2e569128488c5046fb1b16b1beadaceea9815c36da0847",
-                "sha256:6e9f72e0ee49f7d7be395bfa29e9533f0507a882e1e6bf302c0a204c65b742bf",
-                "sha256:828618f3c3439c5e6ef8621e7c885ca561bbaaba90ddbb6a7dfd9e1ec8341103",
-                "sha256:85b733a1ef2b2e7001aff0e204a842f50ad699c061856a214e48cfb16ace7d0c",
-                "sha256:8958befc139ac4e3f16d44ec386c490ea2121ed8322f4956f83dd9cad8e9b922",
-                "sha256:a51e51eecdac39a50ede4aeed86dbef4776e3b73347d31d6ad0bc9648ba36049",
-                "sha256:aeac7c9397480450016bc4a840eefbfa8ca68afc1e90648aa6efbfe699e5d3bb",
-                "sha256:aef23aed9d4017cc74d37f703d57ce254efb4c8a6a01905f40f539220348abf9",
-                "sha256:af1f5e997dd1ee71fb6eb4a0fb6921bf7a778f4b62f1f7ef0d7445ecce9155d6",
-                "sha256:b5eeaf4b5ef38fab225429478caf71f44d4a0b44d39a1aa4d4422cda23a9821b",
-                "sha256:d25f5cca0f3af6d425c9496953445bf5b288bb5b71afc2b8308ad194b714c159",
-                "sha256:d81be22d5d462b96a2aa5c512f741255ba182995efb0114e5a946fe254148df1",
-                "sha256:e935a166a5f4c02afe3f7e4ce92ce5a786f75c6caa0c4ce09c922541d74b77e8",
-                "sha256:ef3a55b16c6450574734db92e0a3aca283290889934a23f7498eaf417e3af9f0"
-            ],
-            "version": "==2020.10.15"
-=======
                 "sha256:0cb23ed0e327c18fb7eac61ebbb3180ebafed5b9b86ca2e15438201e5903b5dd",
                 "sha256:1a065e7a6a1b4aa851a0efa1a2579eabc765246b8b3a5fd74000aaa3134b8b4e",
                 "sha256:1a511470db3aa97432ac8c1bf014fcc6c9fbfd0f4b1313024d342549cf86bcd6",
@@ -901,7 +835,6 @@
                 "sha256:f4b1c65ee86bfbf7d0c3dfd90592a9e3d6e9ecd36c367c884094c050d4c35d04"
             ],
             "version": "==2020.10.23"
->>>>>>> 544f47bf
         },
         "requests": {
             "hashes": [
@@ -1026,17 +959,10 @@
         },
         "virtualenv": {
             "hashes": [
-<<<<<<< HEAD
-                "sha256:0ebc633426d7468664067309842c81edab11ae97fcaf27e8ad7f5748c89b431b",
-                "sha256:2a72c80fa2ad8f4e2985c06e6fc12c3d60d060e410572f553c90619b0f6efaf3"
-            ],
-            "version": "==20.0.35"
-=======
                 "sha256:b0011228208944ce71052987437d3843e05690b2f23d1c7da4263fde104c97a2",
                 "sha256:b8d6110f493af256a40d65e29846c69340a947669eec8ce784fcf3dd3af28380"
             ],
             "version": "==20.1.0"
->>>>>>> 544f47bf
         },
         "websocket-client": {
             "hashes": [
@@ -1047,17 +973,10 @@
         },
         "zipp": {
             "hashes": [
-<<<<<<< HEAD
-                "sha256:16522f69653f0d67be90e8baa4a46d66389145b734345d68a257da53df670903",
-                "sha256:c1532a8030c32fd52ff6a288d855fe7adef5823ba1d26a29a68fd6314aa72baa"
-            ],
-            "version": "==3.3.1"
-=======
                 "sha256:102c24ef8f171fd729d46599845e95c7ab894a4cf45f5de11a44cc7444fb1108",
                 "sha256:ed5eee1974372595f9e416cc7bbeeb12335201d8081ca8a0743c954d4446e5cb"
             ],
             "version": "==3.4.0"
->>>>>>> 544f47bf
         }
     }
 }