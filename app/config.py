--- conflicted
+++ resolved
@@ -115,7 +115,6 @@
     os.environ.get("LOGOUT_GITLAB_UPON_RENKU_LOGOUT", "") == "true"
 )
 
-<<<<<<< HEAD
 KEYCLOAK_JWKS_CLIENT = jwt.PyJWKClient(
     urljoin(
         KEYCLOAK_URL + "/", f"realms/{KEYCLOAK_REALM}/protocol/openid-connect/certs"
@@ -125,6 +124,5 @@
 GL_SUFFIX = "gl_oauth_client"
 CLI_SUFFIX = "cli_oauth_client"
 KC_SUFFIX = "kc_oidc_client"
-=======
-DEBUG = os.environ.get("DEBUG", "false") == "true"
->>>>>>> 6429e164
+
+DEBUG = os.environ.get("DEBUG", "false") == "true"