# -*- coding: utf-8 -*-
#
# Copyright 2017 - Swiss Data Science Center (SDSC)
# A partnership between École Polytechnique Fédérale de Lausanne (EPFL) and
# Eidgenössische Technische Hochschule Zürich (ETHZ).
#
# Licensed under the Apache License, Version 2.0 (the "License");
# you may not use this file except in compliance with the License.
# You may obtain a copy of the License at
#
#     http://www.apache.org/licenses/LICENSE-2.0
#
# Unless required by applicable law or agreed to in writing, software
# distributed under the License is distributed on an "AS IS" BASIS,
# WITHOUT WARRANTIES OR CONDITIONS OF ANY KIND, either express or implied.
# See the License for the specific language governing permissions and
# limitations under the License.
"""Proxy controller."""

import logging
import json
import requests
from flask import request, Response

from .. import app
from ..settings import settings
from flask_cors import CORS
import jwt


logger = logging.getLogger(__name__)
CORS(app)
g = settings()

#CHUNK_SIZE = 1024 # is this needed


# TODO use token
# def with_tokens(f):
#      """Function decorator to ensure we have OIDC tokens"""
#      return 0


@app.route('/api/projects', methods=['GET'])
def map_project() :
    logger.debug('projects controller')

    headers = dict(request.headers)

    del headers['Host']

    auth_headers = authorize(headers, g)
    if True:
   # if auth_headers!=[] :

        project_url = g['GITLAB_URL'] + "/api/v4/projects"
        project_response = requests.request(request.method, project_url, headers=headers, data=request.data, stream=True, timeout=300)
        projects_list = project_response.json()

        return_project = json.dumps([parse_project(headers, x) for x in projects_list])

<<<<<<< HEAD
        for project in projects_list:
            projectid = project.get('id')

            readme = getReadme(headers, projectid)
            issues = getIssues(headers, projectid)
            for issue in issues.json():
                issueid = issue.get('id')
                notes = getNotes(headers, projectid, issueid)


            # Process readme, project and issues into the desired structure
            # get also http://gitlab.renku.build/api/v4/user ?


        return Response(generate(project_response), project_response.status_code)
=======
        return Response(return_project, project_response.status_code)
>>>>>>> 1b3e7954

    else:
        response = json.dumps("No authorization header found")
        return Response(response, status=401)



@app.route('/api/<path:path>', methods=['GET', 'POST', 'PUT', 'DELETE'])
def pass_through(path):
    logger.debug(path)


    headers = dict(request.headers)

    del headers['Host']

    auth_headers = authorize(headers, g)

    #if auth_headers!=[] :
    if True:
     # Respond to requester
         url = g['GITLAB_URL'] + "/api/v4/" + path
         response = requests.request(request.method, url, headers=headers, data=request.data, stream=True, timeout=300)
         logger.debug('Response: {}'.format(response.status_code))

         return Response(generate(response), response.status_code)

    else:
        response = json.dumps("No authorization header found")
        return Response(response, status=401)


def authorize(headers, g):
    if 'Authorization' in headers:

        access_token = headers.get('Authorization')[7:]
        del headers['Authorization']
        headers['Private-Token'] = g['GITLAB_PASS']

        # Get keycloak public key
        key_cloak_url = '{base}'.format(base=g['KEYCLOAK_URL'])
        token_request = json.loads(requests.get(key_cloak_url+"/auth/realms/Renku").text)

        keycloak_public_key = '-----BEGIN PUBLIC KEY-----\n' + token_request.get('public_key') + '\n-----END PUBLIC KEY-----'

        # Decode token to get user id
        decodentoken = jwt.decode(access_token, keycloak_public_key, algorithms='RS256', audience='renku-ui')
        id = (decodentoken['preferred_username'])
        headers['Sudo'] = id
        logger.debug(headers)

        return headers

    else:
        return []

def generate(response):
    for c in response.iter_lines():
        logger.debug(c)
        yield c + "\r".encode()
    return(response)


def get_readme(headers, projectid):

    readme_url = g['GITLAB_URL'] + "/api/v4/projects/" + str(projectid) + "/repository/files/README.md/raw?ref=master"
    logger.debug("Getting readme for project with  {0}". format(projectid) )

    return requests.request(request.method, readme_url, headers=headers, data=request.data, stream=True, timeout=300)

def get_kus(headers, projectid):
    issue_url = g['GITLAB_URL'] + "/api/v4/projects/" + str(projectid) + "/issues?scope=all"
    logger.debug("Getting issues for project with id {0}". format(projectid) )

    return requests.request(request.method, issue_url, headers=headers, data=request.data, stream=True, timeout=300)

def parse_kus(json_kus):


    return [parse_ku(ku) for ku in json_kus]

def parse_ku(ku):
    kuid = ku['id']

    return {
        'project_id': ku['project_id'],
        'display': {
            'title': ku['title'],
            'slug': ku['iid'],
            'display_id': ku['iid'],
            'short_description': ku['title']
        },
        'metadata':{
            'author': ku['author'],
            'created_at': ku['created_at'],
            'updated_at': ku['updated_at']
        },
        'description':['description'],
        'labels': ku['labels'],
        'notes': [],
        'assignees': ku['assignees'],
        'reactions': []
    }


def parse_project(headers, project):
    projectid = project['id']
    readme = get_readme(headers, projectid)

    kus = get_kus(headers, projectid)
    return {
        'display': {
            'title': project['name'],
            'slug': project['path'],
            'display_id': project['path_with_namespace'],
            'short_description': project['description']
        },
        'metadata': {
            'author': project['owner'],
            'created_at': project['created_at'],
            'last_activity_at': project['last_activity_at'],
            'permissions': [],
            'id': projectid
        },
        'description': project['description'],
        'long_description': readme.text,
        'name': project['name'],
        'forks_count': project['forks_count'],
        'star_count': project['star_count'],
        'tags': project['tag_list'],
        'kus': parse_kus(kus.json()),
        'repository_content': []
    }

def get_notes(headers, projectid, issueid):

    notes_url = g['GITLAB_URL'] + "/api/v4/projects/" + str(projectid) + "/issues/" + str(issueid) + "/notes"
    logger.debug("Getting notes for issue with id {0} in project with id {1}".format(issueid, projectid))

    return requests.request(request.method, notes_url, headers=headers, data=request.data, stream=True, timeout=300)<|MERGE_RESOLUTION|>--- conflicted
+++ resolved
@@ -59,25 +59,8 @@
 
         return_project = json.dumps([parse_project(headers, x) for x in projects_list])
 
-<<<<<<< HEAD
-        for project in projects_list:
-            projectid = project.get('id')
-
-            readme = getReadme(headers, projectid)
-            issues = getIssues(headers, projectid)
-            for issue in issues.json():
-                issueid = issue.get('id')
-                notes = getNotes(headers, projectid, issueid)
-
-
-            # Process readme, project and issues into the desired structure
-            # get also http://gitlab.renku.build/api/v4/user ?
-
-
-        return Response(generate(project_response), project_response.status_code)
-=======
+
         return Response(return_project, project_response.status_code)
->>>>>>> 1b3e7954
 
     else:
         response = json.dumps("No authorization header found")
