--- conflicted
+++ resolved
@@ -43,11 +43,7 @@
             status=response.status_code,
         )
 
-<<<<<<< HEAD
-    def generate_response_data(self, response):
-=======
-    async def generate(self, response):
->>>>>>> 7f449356
+    async def generate_response_data(self, response):
         for c in response.iter_lines():
             # logger.debug(c)
             yield c + "\r\n".encode()
