--- conflicted
+++ resolved
@@ -11,12 +11,4 @@
       renku-gateway:
         contextPath: .
         dockerfilePath: Dockerfile
-<<<<<<< HEAD
-        valuesPath: gateway.image
-=======
-        valuesPath: gateway.image.auth
-      renku-revproxy:
-        contextPath: .
-        dockerfilePath: Dockerfile.revproxy
-        valuesPath: gateway.reverseProxy.image
->>>>>>> cb239496
+        valuesPath: gateway.image