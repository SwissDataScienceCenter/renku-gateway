--- conflicted
+++ resolved
@@ -19,12 +19,8 @@
 	CoreServiceNames []string `mapstructure:"renku_services_core_service_names"`
 	CoreServicePaths []string `mapstructure:"renku_services_core_service_paths"`
 	Auth             *url.URL `mapstructure:"renku_services_auth"`
-<<<<<<< HEAD
-	Crc              *url.URL `mapstructure:"renku_services_crc"`
 	Keycloak         *url.URL `mapstructure:"renku_services_keycloak"`
-=======
-	DataService              *url.URL `mapstructure:"renku_services_data_service"`
->>>>>>> 77b59c52
+	DataService      *url.URL `mapstructure:"renku_services_data_service"`
 }
 
 type metricsConfig struct {
