package main

import (
	"fmt"
	"log"
	"net/url"
	"os"
	"reflect"
	"strings"

	"github.com/mitchellh/mapstructure"
	"github.com/spf13/viper"
)

type renkuServicesConfig struct {
<<<<<<< HEAD
	Notebooks        *url.URL `mapstructure:"renku_services_notebooks"`
	KG               *url.URL `mapstructure:"renku_services_kg"`
	Webhook          *url.URL `mapstructure:"renku_services_webhook"`
	CoreServiceNames []string `mapstructure:"renku_services_core_service_names"`
	CoreServicePaths []string `mapstructure:"renku_services_core_service_paths"`
	Auth             *url.URL `mapstructure:"renku_services_auth"`
=======
	Notebooks *url.URL `mapstructure:"renku_services_notebooks"`
	KG        *url.URL `mapstructure:"renku_services_kg"`
	Webhook   *url.URL `mapstructure:"renku_services_webhook"`
	Core      *url.URL `mapstructure:"renku_services_core"`
	Auth      *url.URL `mapstructure:"renku_services_auth"`
	Crc      *url.URL `mapstructure:"renku_services_crc"`
>>>>>>> e79c1f2b
}

type metricsConfig struct {
	Enabled bool `mapstructure:"metrics_enabled"`
	Port    int  `mapstructure:"metrics_port"`
}

type rateLimits struct {
	Enabled bool    `mapstructure:"rate_limits_enabled"`
	Rate    float64 `mapstructure:"rate_limits_average"`
	Burst   int     `mapstructure:"rate_limits_burst"`
}

type revProxyConfig struct {
	RenkuBaseURL      *url.URL            `mapstructure:"renku_base_url"`
	AllowOrigin       []string            `mapstructure:"allow_origin"`
	ExternalGitlabURL *url.URL            `mapstructure:"external_gitlab_url"`
	RenkuServices     renkuServicesConfig `mapstructure:",squash"`
	Metrics           metricsConfig       `mapstructure:",squash"`
	RateLimits        rateLimits          `mapstructure:",squash"`
	Namespace         string              `mapstructure:"namespace"`
	Debug             bool
	Port              int
}

func parseStringAsURL() mapstructure.DecodeHookFuncType {
	return func(
		f reflect.Type,
		t reflect.Type,
		data interface{},
	) (interface{}, error) {
		// Check that the data is string
		if f.Kind() != reflect.String {
			return data, nil
		}

		// Check that the target type is our custom type
		if t != reflect.TypeOf(url.URL{}) {
			return data, nil
		}

		// Return the parsed value
		dataStr, ok := data.(string)
		if !ok {
			return nil, fmt.Errorf("cannot cast URL value to string")
		}
		if dataStr == "" {
			return nil, fmt.Errorf("empty values are not allowed for URLs")
		}
		url, err := url.Parse(dataStr)
		if err != nil {
			return nil, err
		}
		return url, nil
	}
}

func getConfig() revProxyConfig {
	var config revProxyConfig
	prefix := "revproxy"
	viper.SetEnvPrefix(prefix)
	viper.AutomaticEnv()
	viper.AllowEmptyEnv(false)
	envKeysMap := &map[string]interface{}{}
	if err := mapstructure.Decode(config, &envKeysMap); err != nil {
		log.Fatal(err)
	}
	for k := range *envKeysMap {
		if _, ok := os.LookupEnv(strings.ToUpper(prefix) + "_" + strings.ToUpper(k)); !ok {
			log.Fatalf("Environment variable %s is not defined\n", strings.ToUpper(prefix)+"_"+strings.ToUpper(k))
		}
		if bindErr := viper.BindEnv(k); bindErr != nil {
			log.Fatal(bindErr)
		}
	}
	err := viper.Unmarshal(&config, viper.DecodeHook(parseStringAsURL()))
	if err != nil {
		log.Fatalf("unable to decode config into struct, %v\n", err)
	}
	return config
}

// AddQueryParams makes a copy of the provided URL, adds the query parameters
// and returns a url with the added parameters. The original URL is left unchanged.
func AddQueryParams(url *url.URL, params map[string]string) *url.URL {
	newURL := *url
	query := newURL.Query()
	for k, v := range params {
		query.Add(k, v)
	}
	newURL.RawQuery = query.Encode()
	return &newURL
}<|MERGE_RESOLUTION|>--- conflicted
+++ resolved
@@ -13,21 +13,13 @@
 )
 
 type renkuServicesConfig struct {
-<<<<<<< HEAD
 	Notebooks        *url.URL `mapstructure:"renku_services_notebooks"`
 	KG               *url.URL `mapstructure:"renku_services_kg"`
 	Webhook          *url.URL `mapstructure:"renku_services_webhook"`
 	CoreServiceNames []string `mapstructure:"renku_services_core_service_names"`
 	CoreServicePaths []string `mapstructure:"renku_services_core_service_paths"`
 	Auth             *url.URL `mapstructure:"renku_services_auth"`
-=======
-	Notebooks *url.URL `mapstructure:"renku_services_notebooks"`
-	KG        *url.URL `mapstructure:"renku_services_kg"`
-	Webhook   *url.URL `mapstructure:"renku_services_webhook"`
-	Core      *url.URL `mapstructure:"renku_services_core"`
-	Auth      *url.URL `mapstructure:"renku_services_auth"`
 	Crc      *url.URL `mapstructure:"renku_services_crc"`
->>>>>>> e79c1f2b
 }
 
 type metricsConfig struct {
