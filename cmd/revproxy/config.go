package main

import (
	"fmt"
	"log"
	"net/url"
	"os"
	"reflect"
	"strings"

	"github.com/mitchellh/mapstructure"
	"github.com/spf13/viper"
)

type renkuServicesConfig struct {
	Notebooks        *url.URL `mapstructure:"renku_services_notebooks"`
	KG               *url.URL `mapstructure:"renku_services_kg"`
	Webhook          *url.URL `mapstructure:"renku_services_webhook"`
	CoreServiceNames []string `mapstructure:"renku_services_core_service_names"`
	CoreServicePaths []string `mapstructure:"renku_services_core_service_paths"`
	Auth             *url.URL `mapstructure:"renku_services_auth"`
	Crc              *url.URL `mapstructure:"renku_services_crc"`
}

type metricsConfig struct {
	Enabled bool `mapstructure:"metrics_enabled"`
	Port    int  `mapstructure:"metrics_port"`
}

type rateLimits struct {
	Enabled bool    `mapstructure:"rate_limits_enabled"`
	Rate    float64 `mapstructure:"rate_limits_average"`
	Burst   int     `mapstructure:"rate_limits_burst"`
}

type sentryConfig struct {
	Enabled     bool    `mapstructure:"sentry_enabled"`
	Dsn         string  `mapstructure:"sentry_dsn"`
	Environment string  `mapstructure:"sentry_environment"`
	SampleRate  float64 `mapstructure:"sentry_sample_rate"`
}

type revProxyConfig struct {
	RenkuBaseURL      *url.URL            `mapstructure:"renku_base_url"`
	AllowOrigin       []string            `mapstructure:"allow_origin"`
	ExternalGitlabURL *url.URL            `mapstructure:"external_gitlab_url"`
	RenkuServices     renkuServicesConfig `mapstructure:",squash"`
	Metrics           metricsConfig       `mapstructure:",squash"`
	RateLimits        rateLimits          `mapstructure:",squash"`
	Namespace         string              `mapstructure:"namespace"`
	Debug             bool
	Port              int
	Sentry            sentryConfig `mapstructure:",squash"`
}

func parseStringAsURL() mapstructure.DecodeHookFuncType {
	return func(
		f reflect.Type,
		t reflect.Type,
		data interface{},
	) (interface{}, error) {
		// Check that the data is string
		if f.Kind() != reflect.String {
			return data, nil
		}

		// Check that the target type is our custom type
		if t != reflect.TypeOf(url.URL{}) {
			return data, nil
		}

		// Return the parsed value
		dataStr, ok := data.(string)
		if !ok {
			return nil, fmt.Errorf("cannot cast URL value to string")
		}
		if dataStr == "" {
			return nil, fmt.Errorf("empty values are not allowed for URLs")
		}
		url, err := url.Parse(dataStr)
		if err != nil {
			return nil, err
		}
		return url, nil
	}
}

func getConfig() revProxyConfig {
	var config revProxyConfig
	prefix := "revproxy"
	viper.SetEnvPrefix(prefix)
	viper.AutomaticEnv()
	viper.AllowEmptyEnv(false)
	envKeysMap := &map[string]interface{}{}
	if err := mapstructure.Decode(config, &envKeysMap); err != nil {
		log.Fatal(err)
	}
	for k := range *envKeysMap {
		if _, ok := os.LookupEnv(strings.ToUpper(prefix) + "_" + strings.ToUpper(k)); !ok {
			log.Fatalf("Environment variable %s is not defined\n", strings.ToUpper(prefix)+"_"+strings.ToUpper(k))
		}
		if bindErr := viper.BindEnv(k); bindErr != nil {
			log.Fatal(bindErr)
		}
	}
	err := viper.Unmarshal(
		&config,
		viper.DecodeHook(
			mapstructure.ComposeDecodeHookFunc(
				parseStringAsURL(),
<<<<<<< HEAD
				mapstructure.StringToSliceHookFunc(","),
=======
            	mapstructure.StringToSliceHookFunc(","),
>>>>>>> c55c99e5
			),
		),
	)
	if err != nil {
		log.Fatalf("unable to decode config into struct, %v\n", err)
	}
	return config
}

// AddQueryParams makes a copy of the provided URL, adds the query parameters
// and returns a url with the added parameters. The original URL is left unchanged.
func AddQueryParams(url *url.URL, params map[string]string) *url.URL {
	newURL := *url
	query := newURL.Query()
	for k, v := range params {
		query.Add(k, v)
	}
	newURL.RawQuery = query.Encode()
	return &newURL
}<|MERGE_RESOLUTION|>--- conflicted
+++ resolved
@@ -108,11 +108,7 @@
 		viper.DecodeHook(
 			mapstructure.ComposeDecodeHookFunc(
 				parseStringAsURL(),
-<<<<<<< HEAD
-				mapstructure.StringToSliceHookFunc(","),
-=======
             	mapstructure.StringToSliceHookFunc(","),
->>>>>>> c55c99e5
 			),
 		),
 	)
