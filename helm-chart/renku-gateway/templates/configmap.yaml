---
apiVersion: v1
kind: ConfigMap
metadata:
  name: {{ template "gateway.fullname" . }}
  labels:
    app: {{ template "gateway.name" . }}
    chart: {{ template "gateway.chart" . }}
    release: {{ .Release.Name }}
    heritage: {{ .Release.Service }}
data:
  traefik.toml: |
    {{ if .Values.development }}
    [log]
      level = "debug"
    {{ else }}
    [log]
      level = "error"
    {{ end }}

    [api]
      dashboard = true

    [providers]
      [providers.file]
        directory = "/config"

    [entrypoints]
      [entrypoints.http]
        address = ":{{ .Values.service.port }}"

    [accessLog]
      bufferingSize = 10

  rules.toml: |
    [http]
      [http.routers]
        [http.routers.apiRedirect]
          entryPoints = ["http"]
          Middlewares = ["apiRediredctEncodeSlash", "apiRedirect"]
          Rule = "PathPrefix(`/entities`) && HeadersRegexp(`Accept`,`application/json`)"
          Service = "default"

        [http.routers.uiRedirect]
          entryPoints = ["http"]
          Middlewares = ["uiRedirect"]
          Rule = "PathPrefix(`/entities`) && HeadersRegexp(`Accept`,`text/html`)"
          Service = "default"

        [http.routers.gateway]
          entryPoints = ["http"]
          Rule = "PathPrefix(`{{ .Values.gatewayServicePrefix | default "/api/" }}auth`)"
          Service = "gateway"

        [http.routers.notebooks]
          entryPoints = ["http"]
          Middlewares = ["auth-notebook", "common"]
          Rule = "PathPrefix(`{{ .Values.gatewayServicePrefix | default "/api/" }}notebooks`)"
          Service = "notebooks"
<<<<<<< HEAD
        
=======

>>>>>>> 7e4c65ab
        [http.routers.jupyterhub-compat]
          entryPoints = ["http"]
          Middlewares = ["jupyterhub-compat", "auth-notebook", "common"]
          Rule = "PathPrefix(`/jupyterhub/services/notebooks`)"
          Service = "notebooks"

        [http.routers.webhooks]
          entryPoints = ["http"]
          Middlewares = ["auth-gitlab", "common", "webhooks"]
          Rule = "Path(`{{ .Values.gatewayServicePrefix | default "/api/" }}projects/{project-id}/graph/webhooks{endpoint:(.*)}`)"
          Service = "webhooks"

        [http.routers.graphstatus]
          entryPoints = ["http"]
          Middlewares = ["auth-gitlab", "common", "graphstatus"]
          Rule = "Path(`{{ .Values.gatewayServicePrefix | default "/api/" }}projects/{project-id}/graph/status{endpoint:(.*)}`)"
          Service = "webhooks"

        [http.routers.graphql]
          entryPoints = ["http"]
          Middlewares = ["common", "graphql"]
          Rule = "PathPrefix(`{{ .Values.gatewayServicePrefix | default "/api/" }}graphql`)"
          Service = "graphql"

        [http.routers.datasets]
          entryPoints = ["http"]
          Middlewares = ["common", "knowledgeGraph"]
          Rule = "PathPrefix(`{{ .Values.gatewayServicePrefix | default "/api/" }}datasets`)"
          Service = "knowledgeGraph"

        [http.routers.direct]
          # This is to access undocumented APIs in GitLab
          entryPoints = ["http"]
          Middlewares = [
            "direct"
            {{- if .Values.global.gitlab.urlPrefix -}}
            {{- if and (ne .Values.global.gitlab.urlPrefix "") (ne .Values.global.gitlab.urlPrefix "/") -}}
            ,"gitlabOnly"
            {{- end -}}
            {{- end }}
          ]
          Rule = "PathPrefix(`{{ .Values.gatewayServicePrefix | default "/api/" }}direct/`)"
          Service = "gitlab"

        [http.routers.gitlab]
          # Currently gitlab acts as fallback backend service, we
          # therefore fix the priority of this router to the lowest
          # possible value.
          priority = 1
          entryPoints = ["http"]
          Middlewares = ["auth-gitlab", "common", "gitlabApi"]
          Rule = "PathPrefix(`{{ .Values.gatewayServicePrefix | default "/api/" }}`)"
          Service = "gitlab"

        [http.routers.gitlabRenkuCli]
          # Access to gitlab server from a git repo with CLI token
          entryPoints = ["http"]
          Middlewares = ["auth-cliGitlab", "common", "cliGitlab"]
          Rule = "PathPrefix(`{{ .Values.global.gitlab.cliUrlPrefix | default "/repos/" }}`)"
          Service = "gitlab"

        [http.routers.renku]
          entryPoints = ["http"]
          Middlewares = ["auth-renku", "common"]
          Rule = "PathPrefix(`{{ .Values.gatewayServicePrefix | default "/api/" }}renku`)"
          Service = "core"

        [http.routers.kg]
          entryPoints = ["http"]
          Middlewares = ["auth-gitlab", "common", "kg", "knowledgeGraph"]
          Rule = "PathPrefix(`{{ .Values.gatewayServicePrefix | default "/api/" }}kg`)"
          Service = "knowledgeGraph"

      [http.middlewares]

        # We assume entity IDs which are URL-safe except <namespace>/<project-name>
        # IDs (so all IDs with one forward-slash) for projets which we capture and
        # URL-encode explicitly. Full URL-encoding is tricky with GO regexes.
        [http.middlewares.apiRediredctEncodeSlash.redirectRegex]
          regex = "http://(.*)/entities/([^/]*)/([^/]*)/(.*)"
          replacement = "{{(include "gateway.protocol" .)}}://${1}/api/${2}/${3}%2F${4}"

        [http.middlewares.apiRedirect.redirectRegex]
          regex = "http://(.*)/entities/(.*)"
          replacement = "{{(include "gateway.protocol" .)}}://${1}/api/${2}"

        [http.middlewares.uiRedirect.redirectRegex]
          regex = "http://(.*)/entities/(.*)"
          replacement = "{{(include "gateway.protocol" .)}}://${1}/${2}"

        [http.middlewares.commonWithCookie.chain]
          {{- if .Values.development }}
          middlewares = ["general-ratelimit", "api", "development"]
          {{- else }}
          middlewares = ["general-ratelimit", "api"]
          {{- end }}

        [http.middlewares.common.chain]
          middlewares = ["noCookies", "commonWithCookie"]

        [http.middlewares.noCookies.headers]
          [http.middlewares.noCookies.headers.CustomRequestHeaders]
            Cookie = ""

        [http.middlewares.api.StripPrefix]
          prefixes = ["/api"]

        [http.middlewares.development.headers]
          isDevelopment = true

        [http.middlewares.gitlabOnly.AddPrefix]
          prefix = "{{ .Values.global.gitlab.urlPrefix }}"

        [http.middlewares.gitlabApi.AddPrefix]
          {{ if eq .Values.global.gitlab.urlPrefix "/" }}
          prefix = "/api/v4"
          {{- else -}}
          prefix = "{{ .Values.global.gitlab.urlPrefix }}/api/v4"
          {{ end }}

<<<<<<< HEAD
=======
        [http.middlewares.cliGitlab.ReplacePathRegex]
          regex = "^/repos/(.*)"
          {{ if eq .Values.global.gitlab.urlPrefix "/" }}
          replacement = "/$1"
          {{- else -}}
          replacement = "{{ .Values.global.gitlab.urlPrefix }}/$1"
          {{ end }}

>>>>>>> 7e4c65ab
        [http.middlewares.auth-gitlab.forwardauth]
          address = "http://{{ template "gateway.fullname" . }}-auth/?auth=gitlab"
          trustForwardHeader = true
          authResponseHeaders = ["Authorization"]

<<<<<<< HEAD
=======
        [http.middlewares.auth-cliGitlab.forwardauth]
          address = "http://{{ template "gateway.fullname" . }}-auth/?auth=cli-gitlab"
          trustForwardHeader = true
          authResponseHeaders = ["Authorization"]

>>>>>>> 7e4c65ab
        [http.middlewares.auth-renku.forwardauth]
          address = "http://{{ template "gateway.fullname" . }}-auth/?auth=renku"
          trustForwardHeader = true
          authResponseHeaders = ["Authorization", "Renku-user-id", "Renku-user-fullname", "Renku-user-email"]

        [http.middlewares.auth-notebook.forwardauth]
          address = "http://{{ template "gateway.fullname" . }}-auth/?auth=notebook"
          trustForwardHeader = true
          authResponseHeaders = ["Renku-Auth-Access-Token", "Renku-Auth-Id-Token", "Renku-Auth-Git-Credentials"]

        [http.middlewares.webhooks.ReplacePathRegex]
          regex = "^/projects/([^/]*)/graph/webhooks(.*)"
          replacement = "/projects/$1/webhooks$2"

        [http.middlewares.graphstatus.ReplacePathRegex]
          regex = "^/projects/([^/]*)/graph(.*)"
          replacement = "/projects/$1/events$2"
        
        [http.middlewares.jupyterhub-compat.ReplacePathRegex]
          regex = "^/jupyterhub/services/notebooks/(.*)"
          replacement = "{{ .Values.gatewayServicePrefix | default "/api/" }}notebooks/$1"

        [http.middlewares.jupyterhub-compat.ReplacePathRegex]
          regex = "^/jupyterhub/services/notebooks/(.*)"
          replacement = "{{ .Values.gatewayServicePrefix | default "/api/" }}notebooks/$1"

        [http.middlewares.graphql.ReplacePathRegex]
          regex = "/graphql"
          replacement = "/knowledge-graph/graphql"

        [http.middlewares.knowledgeGraph.AddPrefix]
          prefix = "/knowledge-graph"

        [http.middlewares.direct.ReplacePathRegex]
          regex = "^/api/direct/(.*)"
          replacement = "/$1"

        [http.middlewares.general-ratelimit.ratelimit]
          extractorfunc = "{{ .Values.rateLimits.general.extractorfunc }}"
          [http.middlewares.general-ratelimit.ratelimit.rateset.rate0]
            period = "{{ .Values.rateLimits.general.period }}"
            average = {{ .Values.rateLimits.general.average }}
            burst = {{ .Values.rateLimits.general.burst }}

        [http.middlewares.kg.StripPrefix]
          prefixes = ["/kg"]

      [http.services]
        [http.services.gateway.LoadBalancer]
          method = "drr"
          passHostHeader = false
          [[http.services.gateway.LoadBalancer.servers]]
            url = "http://{{ template "gateway.fullname" . }}-auth/"
            weight = 1

        [http.services.gitlab.LoadBalancer]
          method = "drr"
          passHostHeader = false
          [[http.services.gitlab.LoadBalancer.servers]]
            url = {{ .Values.gitlabUrl | default (printf "%s://%s/gitlab" (include "gateway.protocol" .) .Values.global.renku.domain) | quote }}
            weight = 1

        [http.services.notebooks.LoadBalancer]
          method = "drr"
          passHostHeader = false
          [[http.services.notebooks.LoadBalancer.servers]]
            url = {{ .Values.notebooks.hostname | default (printf "http://%s-notebooks" .Release.Name )  | quote }}
            weight = 1

        [http.services.webhooks.LoadBalancer]
          method = "drr"
          passHostHeader = false
          [[http.services.webhooks.LoadBalancer.servers]]
            url = {{ .Values.graph.webhookService.hostname | default (printf "http://%s-webhook-service" .Release.Name ) | quote }}
            weight = 1

        [http.services.graphql.LoadBalancer]
          method = "drr"
          passHostHeader = false
          [[http.services.graphql.LoadBalancer.servers]]
          url = {{ .Values.graph.knowledgeGraph.hostname | default (printf "http://%s-knowledge-graph" .Release.Name ) | quote }}
            weight = 1

        [http.services.knowledgeGraph.LoadBalancer]
          method = "drr"
          [[http.services.knowledgeGraph.LoadBalancer.servers]]
          url = {{ .Values.graph.knowledgeGraph.hostname | default (printf "http://%s-knowledge-graph" .Release.Name ) | quote }}
            weight = 1

        [http.services.core.LoadBalancer]
          method = "drr"
          passHostHeader = false
          [[http.services.core.LoadBalancer.servers]]
          url = {{ .Values.core.hostname | default (printf "http://%s-core" .Release.Name ) | quote }}
            weight = 1

        # We need a default backend, should never be hit
        [http.services.default.LoadBalancer]
          method = "drr"
          [[http.services.default.LoadBalancer.servers]]
          url = {{ printf "%s://%s" (include "gateway.protocol" .) .Values.global.renku.domain | quote }}
            weight = 1<|MERGE_RESOLUTION|>--- conflicted
+++ resolved
@@ -57,11 +57,7 @@
           Middlewares = ["auth-notebook", "common"]
           Rule = "PathPrefix(`{{ .Values.gatewayServicePrefix | default "/api/" }}notebooks`)"
           Service = "notebooks"
-<<<<<<< HEAD
         
-=======
-
->>>>>>> 7e4c65ab
         [http.routers.jupyterhub-compat]
           entryPoints = ["http"]
           Middlewares = ["jupyterhub-compat", "auth-notebook", "common"]
@@ -182,8 +178,6 @@
           prefix = "{{ .Values.global.gitlab.urlPrefix }}/api/v4"
           {{ end }}
 
-<<<<<<< HEAD
-=======
         [http.middlewares.cliGitlab.ReplacePathRegex]
           regex = "^/repos/(.*)"
           {{ if eq .Values.global.gitlab.urlPrefix "/" }}
@@ -192,20 +186,11 @@
           replacement = "{{ .Values.global.gitlab.urlPrefix }}/$1"
           {{ end }}
 
->>>>>>> 7e4c65ab
         [http.middlewares.auth-gitlab.forwardauth]
           address = "http://{{ template "gateway.fullname" . }}-auth/?auth=gitlab"
           trustForwardHeader = true
           authResponseHeaders = ["Authorization"]
 
-<<<<<<< HEAD
-=======
-        [http.middlewares.auth-cliGitlab.forwardauth]
-          address = "http://{{ template "gateway.fullname" . }}-auth/?auth=cli-gitlab"
-          trustForwardHeader = true
-          authResponseHeaders = ["Authorization"]
-
->>>>>>> 7e4c65ab
         [http.middlewares.auth-renku.forwardauth]
           address = "http://{{ template "gateway.fullname" . }}-auth/?auth=renku"
           trustForwardHeader = true
