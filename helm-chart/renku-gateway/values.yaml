gateway:
<<<<<<< HEAD
  ## Optional list of allowed sources for Cross-Origin Resource Sharing.
  ## https://developer.mozilla.org/en-US/docs/Web/HTTP/CORS
  allowOrigin:
  # - http://example.com
  # - https://foo.example.com

## Global variables
## Shared values/secrets
global:
  ## Set to true if using https
  useHTTPS: false
  ## The URL path prefix under which gitlab is running.
  ## Must contain a leading slash, use "/" for root path.
  gitlab:
    urlPrefix: /gitlab
  gateway:
    ## Client secret of the renku client application registered in keycloak.
    ## Should be set to a proper value (i.e. by using openssl rand -hex 32) for production.
    ## Can be set here or as .clientSecret outside of .global, the values set ouside of global (if defined) take precedence.
    clientSecret:
    ## Client secret of the renku-cli client application registered in keycloak.
    ## Should be set to a proper value (i.e. by using openssl rand -hex 32) for production.
    ## Can be set here or as .cliClientSecret outside of .global, the values set ouside of global (if defined) take precedence.
    cliClientSecret:
    ## Client id and client secret of the renku gateway client application which is registered in GitLab.
    ## Can be set here or as .gitlabClientId outside of .global, the values set ouside of global (if defined) take precedence.
    gitlabClientId: #renku
    ## Should be set to a proper value (i.e. by using openssl rand -hex 32) for production.
    ## Can be set here or as .gitlabClientSecret outside of .global, the values set ouside of global (if defined) take precedence.
    gitlabClientSecret:
  core:
    versions: {}
  renku:
    ## Domain name for the deployed instance of Renku. Most likely
    ## set by parent chart.
    domain: example.local

    ## Set the Keycloak Realm name used by Renku here - the default
    ## value is "Renku" and is set on the application level. You may
    ## override this here if you are using an external Keycloak instance
    ## and want to use an existing realm. If Keycloak is deployed as a
    ## part of Renku DO NOT change this value.
    # keycloak:
    #   realm: Renku
  dataService:
    serviceName: renku-data-service

  anonymousSessions:
    ## Set this to true for anonymous notebook sessions.
    enabled: false
=======
  image:
    ## Define the image for the auth middleware
    auth:
      repository: renku/renku-gateway
      tag: "latest"
>>>>>>> 422458a4

  reverseProxy:
    image:
      repository: renku/renku-revproxy
      tag: "latest"<|MERGE_RESOLUTION|>--- conflicted
+++ resolved
@@ -1,62 +1,9 @@
 gateway:
-<<<<<<< HEAD
-  ## Optional list of allowed sources for Cross-Origin Resource Sharing.
-  ## https://developer.mozilla.org/en-US/docs/Web/HTTP/CORS
-  allowOrigin:
-  # - http://example.com
-  # - https://foo.example.com
-
-## Global variables
-## Shared values/secrets
-global:
-  ## Set to true if using https
-  useHTTPS: false
-  ## The URL path prefix under which gitlab is running.
-  ## Must contain a leading slash, use "/" for root path.
-  gitlab:
-    urlPrefix: /gitlab
-  gateway:
-    ## Client secret of the renku client application registered in keycloak.
-    ## Should be set to a proper value (i.e. by using openssl rand -hex 32) for production.
-    ## Can be set here or as .clientSecret outside of .global, the values set ouside of global (if defined) take precedence.
-    clientSecret:
-    ## Client secret of the renku-cli client application registered in keycloak.
-    ## Should be set to a proper value (i.e. by using openssl rand -hex 32) for production.
-    ## Can be set here or as .cliClientSecret outside of .global, the values set ouside of global (if defined) take precedence.
-    cliClientSecret:
-    ## Client id and client secret of the renku gateway client application which is registered in GitLab.
-    ## Can be set here or as .gitlabClientId outside of .global, the values set ouside of global (if defined) take precedence.
-    gitlabClientId: #renku
-    ## Should be set to a proper value (i.e. by using openssl rand -hex 32) for production.
-    ## Can be set here or as .gitlabClientSecret outside of .global, the values set ouside of global (if defined) take precedence.
-    gitlabClientSecret:
-  core:
-    versions: {}
-  renku:
-    ## Domain name for the deployed instance of Renku. Most likely
-    ## set by parent chart.
-    domain: example.local
-
-    ## Set the Keycloak Realm name used by Renku here - the default
-    ## value is "Renku" and is set on the application level. You may
-    ## override this here if you are using an external Keycloak instance
-    ## and want to use an existing realm. If Keycloak is deployed as a
-    ## part of Renku DO NOT change this value.
-    # keycloak:
-    #   realm: Renku
-  dataService:
-    serviceName: renku-data-service
-
-  anonymousSessions:
-    ## Set this to true for anonymous notebook sessions.
-    enabled: false
-=======
   image:
     ## Define the image for the auth middleware
     auth:
       repository: renku/renku-gateway
       tag: "latest"
->>>>>>> 422458a4
 
   reverseProxy:
     image:
