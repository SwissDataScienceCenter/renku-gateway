--- conflicted
+++ resolved
@@ -242,12 +242,8 @@
           targetAverageUtilization: 60
   additionalArguments:
     - "--providers.file.directory=/config"
-<<<<<<< HEAD
     - "--experimental.localPlugins.cookiefilter.moduleName=github.com/SwissDataScienceCenter/cookiefilter"
-    ## If using custom/self-signed CA certificates uncomment the value below and 
-=======
     ## If using custom/self-signed CA certificates uncomment the value below and
->>>>>>> 024b5f54
     ## adjust the volumes section below
     # - "--serversTransport.rootCAs=/ca-certs/foo.crt,/ca-certs/bar.crt"
   fullnameOverride: *nameOverride
